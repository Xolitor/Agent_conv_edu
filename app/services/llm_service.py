# services/llm_service.py
"""
Service principal gérant les interactions avec le modèle de langage
Compatible avec les fonctionnalités du TP1 et du TP2
"""
import logging
import uuid
from langchain_openai import ChatOpenAI
from langchain_core.language_models.llms import LLM
from langchain_core.messages import SystemMessage, HumanMessage, AIMessage
from langchain_core.prompts import ChatPromptTemplate, MessagesPlaceholder
from langchain_core.chat_history import BaseChatMessageHistory
from langchain_core.runnables.history import RunnableWithMessageHistory
from langchain_core.runnables import RunnablePassthrough, RunnableSequence
from langchain_core.output_parsers import StrOutputParser

from services.memory import InMemoryHistory
import os
from typing import List, Dict, Optional
from services.mongo_service import MongoService
from services.rag_mongo_services import RAGServiceMongo
<<<<<<< HEAD
from services.rag_service import RAGService
=======
from datetime import datetime
>>>>>>> 0cecad53

class LLMService:
    """
    Service LLM unifié supportant à la fois les fonctionnalités du TP1 et du TP2
    """
    def __init__(self):
        api_key = os.getenv("OPENAI_API_KEY")
        self.mongo_service = MongoService()
        if not api_key:
            raise ValueError("OPENAI_API_KEY n'est pas définie")
        
        # Configuration commune
        self.llm = ChatOpenAI(
            temperature=0.7,
            model_name="gpt-3.5-turbo",
            api_key=api_key
        )
        
        print("Initialisation du service LLM")
        self.conversation_store = {}

        #################### Configuration de plusieurs chaînes de traitement ####################
        
        self.explanation_chain  = ChatPromptTemplate.from_messages([
            SystemMessage(content="You are a helpful and concise educational assistant."),
            MessagesPlaceholder(variable_name="history"),
            HumanMessage(content="{question}")
        ]) | self.llm

        self.exercise_chain = ChatPromptTemplate.from_messages([
            SystemMessage(content="You are a creative educational assistant."),
            HumanMessage(content="Generate 3 exercises based on this topic: {topic}.")
        ]) | self.llm
        
        self.main_prompt  = ChatPromptTemplate.from_messages([
            ("system", "Vous êtes un assistant utile et concis en expliquant avec des exemples de jeux vidéos."),
            MessagesPlaceholder(variable_name="history"),
            ("human", "{question}")
        ])       
        
        self.bullet_points_chain = ChatPromptTemplate.from_messages([
            ("system", "Vous êtes un assistant qui ajoute des jetons à la fin du texte."),
            ("human", "Résumé sous forme de points clés : {text}")
        ]) | self.llm

        self.one_liner_chain = ChatPromptTemplate.from_messages([
            ("system", "Vous êtes un assistant qui ajoute un résumé en une phrase à la fin du texte."),
            ("human", "Résumé en une phrase : {text}")
        ]) | self.llm
        

        #################### Configuration du service RAG ####################
        
        
        self.rag_service = RAGService()
    
        self.prompt = ChatPromptTemplate.from_messages([
            ("system", "Vous êtes un assistant utile et concis. "
                      "Utilisez le contexte fourni pour répondre aux questions."),
            ("system", "Contexte : {context}"),
            MessagesPlaceholder(variable_name="history"),
            ("human", "{question}")
        ])
                #################### Chaine qui gère l'historique ####################
        
        # self.prompt = ChatPromptTemplate.from_messages([
        #     ("system", "Vous êtes un assistant utile et concis qui retourne ses réponses en format Markdown. Répondez toujours avec un formatage clair, en utilisant des titres, des listes."),
        #     MessagesPlaceholder(variable_name="history"),
        #     ("human", "{question}")
        # ]) 
        self.chain = self.prompt | self.llm
        
        self.chain_with_history = RunnableWithMessageHistory(
            self.chain,
            self._get_session_history,
            input_messages_key="question",
            history_messages_key="history"
        )

        self.teacher_prompt = ChatPromptTemplate.from_messages([
            ("system", "{teacher_style}"),
            MessagesPlaceholder(variable_name="history"),
            ("human", "{question}")
        ]) | self.llm

        self.teacher_chain_with_history = RunnableWithMessageHistory(
            self.teacher_prompt,
            self._get_session_history,
            input_messages_key="question",
            history_messages_key="history"
        )
        
    
    def _get_session_history(self, session_id: str) -> BaseChatMessageHistory:
        """Récupère ou crée l'historique pour une session donnée"""
        if session_id not in self.conversation_store:
            print(f"Création de l'historique pour la session {session_id}")
            self.conversation_store[session_id] = InMemoryHistory()
        return self.conversation_store[session_id]
    
    def cleanup_inactive_sessions(self):
        """Nettoie les sessions inactives"""
        current_time = datetime.now()
        for session_id, history in list(self.conversation_store.items()):
            if not history.is_active():
                del self.conversation_store[session_id]
        
    async def create_new_conversation(self, user_id: str) -> str:
        """Crée une nouvelle conversation et génère un ID unique."""
        session_id = f"session_{uuid.uuid4()}"
        
        await self.mongo_service.create_conversation(session_id, user_id)
        return session_id
        
    async def generate_response_sequencing(self, message: str, session_id: str = "") -> str:
        """
        Generate a comprehensive response with multiple processing steps

        Args:
            message (str): User's input message
            session_id (str, optional): Session identifier for conversation context

        Returns:
            str: Processed response
        """
        # Generate main response using the main prompt
        main_chain = self.main_prompt | self.llm
        main_response = (await main_chain.ainvoke({
            "history":  [],
            "question": message
        })).content

        # Generate bullet points from the main response
        bullet_points_response = (await self.bullet_points_chain.ainvoke({
            "text": main_response
        })).content

        # Generate a one-liner summary
        one_liner_response = (await self.one_liner_chain.ainvoke({
            "text": bullet_points_response
        })).content

        # Return the main response with additional processing
        return one_liner_response
            
    def generate_explanation(self, topic: str, reference: str) -> str:
        """
        Generates an explanation for the given topic with optional personalization.
        :param topic: The topic to explain.
        :param reference: A personalized reference (e.g., video games or pop culture).
        :return: A string explanation.
        """
        question = f"Explain {topic} using examples from {reference}."
        response = self.explanation_chain({"question": question})
        return response

    def generate_exercises(self, topic: str) -> str:
        """
        Generates exercises based on the given topic.
        :param topic: The topic for which exercises are generated.
        :return: A list of exercises as a string.
        """
        response = self.exercise_chain.run({"topic": topic})
        return response
            
    async def generate_response_rag_mongo(
        self, 
        message: str, 
        context: Optional[List[Dict[str, str]]] = None,
        session_id: Optional[str] = None,
        use_rag: bool = False
    ) -> str:
        """
        Generate a response, optionally using Retrieval-Augmented Generation (RAG).
        
        Args:
            message: The user message.
            context: Optional conversation history.
            session_id: The session ID for tracking history.
            use_rag: Whether to use RAG for response generation.
        
        Returns:
            The generated response as a string.
        """
        rag_context = ""
        if use_rag:
            try:
                # Use the new RAGServiceMongo for similarity search
                relevant_docs = await self.rag_service.similarity_search(message)
                rag_context = "\n\n".join(relevant_docs)
            except Exception as e:
                logging.error(f"RAG retrieval failed: {e}")
        
        if session_id:
            # Use chain with history for conversational context
            response = await self.chain_with_history.ainvoke(
                {
                    "question": message,
                    "context": rag_context
                },
                config={"configurable": {"session_id": session_id}}
            )
            await self.mongo_service.save_message(session_id, "user", message)
            await self.mongo_service.save_message(session_id, "assistant", response.content)
            
            return response.content
        else:
            # Direct response generation without session tracking
            messages = [
                SystemMessage(content="Vous êtes un assistant utile et concis.")
            ]
            
            if rag_context:
                messages.append(SystemMessage(content=f"Contexte : {rag_context}"))
            
            if context:
                for msg in context:
                    if msg["role"] == "user":
                        messages.append(HumanMessage(content=msg["content"]))
                    elif msg["role"] == "assistant":
                        messages.append(AIMessage(content=msg["content"]))
            
            messages.append(HumanMessage(content=message))
            response = await self.llm.agenerate([messages])
            return response.generations[0][0].text

    
    async def generate_exercise_from_context(self, 
                                            message: str, 
                                            session_id: Optional[str] = None) -> Dict:
        """Génerer un exercice à partir d'un contexte de conversation"""
        try:
            response = await self.chain_with_history.ainvoke(
                {"question": message},
                config={"configurable": {"session_id": session_id}}
            )
            
            response_text = response.content
            await self.mongo_service.save_message(session_id, "user", message)
            await self.mongo_service.save_message(session_id, "assistant", response_text)
            
            return response_text
        except Exception as e:
            raise Exception(f"Error generating exercise: {str(e)}")

    async def get_course_data(self, course_id: str) -> List[Dict[str, str]]:
        try:
            course_data = self.mongo_service.find_course({"course_id": course_id})
            if not course_data:
                raise Exception(f"Il n'y a pas de cours pour le cours ID: {course_id}")

            return course_data.get("lessons", [])
        except Exception as e:
            raise Exception(f"Error retrieving course data: {str(e)}")
    
    async def generate_response(self, 
                            message: str, 
                            context: Optional[List[Dict[str, str]]] = None,
                            session_id: Optional[str] = None) -> str:
        """
        Méthode unifiée pour générer des réponses
        Supporte les deux modes : avec contexte (TP1) et avec historique (TP2)
        """

        if session_id:
            response = await self.chain_with_history.ainvoke(
                {"question": message},
                config={"configurable": {"session_id": session_id}},
                history=self.conversation_store[session_id]
            )
            
            response_text = response.content
            await self.mongo_service.save_message(session_id, "user", message)
            await self.mongo_service.save_message(session_id, "assistant", response_text)
        else:
            # Mode TP1 avec contexte explicite
            messages = [SystemMessage(content="Vous êtes un assistant utile et concis qui retourne ses réponses en format Markdown. Répondez toujours avec un formatage clair, en utilisant des titres, des listes.")]
            
            if context:
                for msg in context:
                    if msg["role"] == "user":
                        messages.append(HumanMessage(content=msg["content"]))
                    elif msg["role"] == "assistant":
                        messages.append(AIMessage(content=msg["content"]))
                        
                # Ajout du nouveau message
                messages.append(HumanMessage(content=message))
                # Génération de la réponse
                response = await self.llm.agenerate([messages])
                response_text = response.generations[0][0].text
            else:
                # Générer une réponse sans contexte spécifique
                response = await self.llm.agenerate(HumanMessage(content=message))
                response_text = response.generations[0][0].text
        
        return response_text
    
    async def get_conversation_history(self, session_id: str) -> List[Dict[str, str]]:
        """Récupère l'historique depuis MongoDB et initialise la mémoire"""
        # Attendre les données de MongoDB
        history = await self.mongo_service.get_conversation_history(session_id)
        # Initialiser EnhancedMemoryHistory avec les données récupérées
        self.conversation_store[session_id] = InMemoryHistory()
        self.conversation_store[session_id].add_messages(history)

        return history
    
    async def delete_conversation(self, session_id: str) -> bool:
        """Delete a conversation by session ID."""
        return await self.mongo_service.delete_conversation(session_id)

    async def get_all_sessions(self) -> List[str]:
        """Retrieve all session IDs."""
        return await self.mongo_service.get_all_sessions()
    
<<<<<<< HEAD
    async def generate_teacher_response(self, teacher_id: str, message: str, session_id: str="") -> str:
=======
    async def generate_teacher_response(self, teacher_id: str, message: str, session_id: str) -> str:
>>>>>>> 0cecad53
        teacher_data = await self.mongo_service.get_teacher(teacher_id)
        if not teacher_data:
            raise ValueError(f"Le professeur {teacher_id} n'existe pas")
        
        teacher_style = teacher_data["prompt_instructions"]

        if not teacher_style or not isinstance(teacher_style, str):
            raise ValueError(f"Prompt instructions invalides pour le professeur {teacher_id}")

        # self.chain = ChatPromptTemplate.from_messages([
        #     ("system",teacher_style),
        #     MessagesPlaceholder(variable_name="history"),
        #     ("human","{question}")
        # ])


        if session_id:
<<<<<<< HEAD
            
            response = await self.chain_with_history.ainvoke(
                {
                    "question": message,
                    "context": teacher_style,
                },
                config={"configurable": {"session_id": session_id}}
            )
            
            # response = await self.chain_with_history.ainvoke(
            #     {"question": message},
            #     config={"configurable": {"session_id": session_id}}
            # )
            #history = self._get_session_history(session_id)
            
            # if not history:
            #     # If no history, initialize it with the teacher's style
            #     history = [SystemMessage(content=teacher_style)]
            #     await self.mongo_service.save_message(session_id, "system", teacher_style)
           
            # response = await RunnableWithMessageHistory(
            #     teacher_prompt,
            #     self._get_session_history,
            #     input_messages_key="question",
            #     history_messages_key="history"
            # ).ainvoke(
            #     {"question": message},
            #     config={"configurable": {"session_id": session_id}}
            # )

            response_text = response.content
             
            await self.mongo_service.save_message(session_id, "user", message)
            await self.mongo_service.save_message(session_id, "assistant", response_text)
            return response_text
        else:
            # resp = await teacher_prompt.ainvoke({
            #     "history": [],
            #     "question": user_message
            # })
            response = await self.llm.agenerate(HumanMessage(content=message))
            response_text = response.generations[0][0].text
            return response_text
        
        
    async def generate_response_rag_service(self, 
                              message: str, 
                              context: Optional[List[Dict[str, str]]] = None,
                              session_id: Optional[str] = None,
                              use_rag: bool = False) -> str:
        """Méthode mise à jour pour supporter le RAG"""
        rag_context = ""
        if use_rag and self.rag_service.vector_store:
            relevant_docs = await self.rag_service.similarity_search(message)
            rag_context = "\n\n".join(relevant_docs)
        
        if session_id:
            response = await self.chain_with_history.ainvoke(
                {
                    "question": message,
                    "context": rag_context
                },
                config={"configurable": {"session_id": session_id}}
            )
            return response.content
        else:
            messages = [
                SystemMessage(content="Vous êtes un assistant utile et concis.")
            ]
            
            if rag_context:
                messages.append(SystemMessage(
                    content=f"Contexte : {rag_context}"
                ))
            
            if context:
                for msg in context:
                    if msg["role"] == "user":
                        messages.append(HumanMessage(content=msg["content"]))
                    elif msg["role"] == "assistant":
                        messages.append(AIMessage(content=msg["content"]))
            
            messages.append(HumanMessage(content=message))
            response = await self.llm.agenerate([messages])
            return response.generations[0][0].text
        
=======
            response = await self.teacher_chain_with_history.ainvoke(
                {
                    "teacher_style": teacher_style,
                    "question": message
                },
                config={"configurable": {"session_id": session_id}},
                history=self.conversation_store[session_id]
            )
            print(response)
            response_text = response.content
            await self.mongo_service.save_message(session_id, "user", message)
            await self.mongo_service.save_message(session_id, "assistant", response_text)
        else:
            response = await self.chain.ainvoke({
                "history": [],
                "question": message
            })
            response_text = response.content
        return response_text
>>>>>>> 0cecad53
<|MERGE_RESOLUTION|>--- conflicted
+++ resolved
@@ -19,11 +19,8 @@
 from typing import List, Dict, Optional
 from services.mongo_service import MongoService
 from services.rag_mongo_services import RAGServiceMongo
-<<<<<<< HEAD
+from datetime import datetime
 from services.rag_service import RAGService
-=======
-from datetime import datetime
->>>>>>> 0cecad53
 
 class LLMService:
     """
@@ -339,11 +336,7 @@
         """Retrieve all session IDs."""
         return await self.mongo_service.get_all_sessions()
     
-<<<<<<< HEAD
-    async def generate_teacher_response(self, teacher_id: str, message: str, session_id: str="") -> str:
-=======
     async def generate_teacher_response(self, teacher_id: str, message: str, session_id: str) -> str:
->>>>>>> 0cecad53
         teacher_data = await self.mongo_service.get_teacher(teacher_id)
         if not teacher_data:
             raise ValueError(f"Le professeur {teacher_id} n'existe pas")
@@ -361,94 +354,6 @@
 
 
         if session_id:
-<<<<<<< HEAD
-            
-            response = await self.chain_with_history.ainvoke(
-                {
-                    "question": message,
-                    "context": teacher_style,
-                },
-                config={"configurable": {"session_id": session_id}}
-            )
-            
-            # response = await self.chain_with_history.ainvoke(
-            #     {"question": message},
-            #     config={"configurable": {"session_id": session_id}}
-            # )
-            #history = self._get_session_history(session_id)
-            
-            # if not history:
-            #     # If no history, initialize it with the teacher's style
-            #     history = [SystemMessage(content=teacher_style)]
-            #     await self.mongo_service.save_message(session_id, "system", teacher_style)
-           
-            # response = await RunnableWithMessageHistory(
-            #     teacher_prompt,
-            #     self._get_session_history,
-            #     input_messages_key="question",
-            #     history_messages_key="history"
-            # ).ainvoke(
-            #     {"question": message},
-            #     config={"configurable": {"session_id": session_id}}
-            # )
-
-            response_text = response.content
-             
-            await self.mongo_service.save_message(session_id, "user", message)
-            await self.mongo_service.save_message(session_id, "assistant", response_text)
-            return response_text
-        else:
-            # resp = await teacher_prompt.ainvoke({
-            #     "history": [],
-            #     "question": user_message
-            # })
-            response = await self.llm.agenerate(HumanMessage(content=message))
-            response_text = response.generations[0][0].text
-            return response_text
-        
-        
-    async def generate_response_rag_service(self, 
-                              message: str, 
-                              context: Optional[List[Dict[str, str]]] = None,
-                              session_id: Optional[str] = None,
-                              use_rag: bool = False) -> str:
-        """Méthode mise à jour pour supporter le RAG"""
-        rag_context = ""
-        if use_rag and self.rag_service.vector_store:
-            relevant_docs = await self.rag_service.similarity_search(message)
-            rag_context = "\n\n".join(relevant_docs)
-        
-        if session_id:
-            response = await self.chain_with_history.ainvoke(
-                {
-                    "question": message,
-                    "context": rag_context
-                },
-                config={"configurable": {"session_id": session_id}}
-            )
-            return response.content
-        else:
-            messages = [
-                SystemMessage(content="Vous êtes un assistant utile et concis.")
-            ]
-            
-            if rag_context:
-                messages.append(SystemMessage(
-                    content=f"Contexte : {rag_context}"
-                ))
-            
-            if context:
-                for msg in context:
-                    if msg["role"] == "user":
-                        messages.append(HumanMessage(content=msg["content"]))
-                    elif msg["role"] == "assistant":
-                        messages.append(AIMessage(content=msg["content"]))
-            
-            messages.append(HumanMessage(content=message))
-            response = await self.llm.agenerate([messages])
-            return response.generations[0][0].text
-        
-=======
             response = await self.teacher_chain_with_history.ainvoke(
                 {
                     "teacher_style": teacher_style,
@@ -468,4 +373,44 @@
             })
             response_text = response.content
         return response_text
->>>>>>> 0cecad53
+
+    async def generate_response_rag_service(self, 
+                              message: str, 
+                              context: Optional[List[Dict[str, str]]] = None,
+                              session_id: Optional[str] = None,
+                              use_rag: bool = False) -> str:
+        """Méthode mise à jour pour supporter le RAG"""
+        rag_context = ""
+        if use_rag and self.rag_service.vector_store:
+            relevant_docs = await self.rag_service.similarity_search(message)
+            rag_context = "\n\n".join(relevant_docs)
+        
+        if session_id:
+            response = await self.chain_with_history.ainvoke(
+                {
+                    "question": message,
+                    "context": rag_context
+                },
+                config={"configurable": {"session_id": session_id}}
+            )
+            return response.content
+        else:
+            messages = [
+                SystemMessage(content="Vous êtes un assistant utile et concis.")
+            ]
+            
+            if rag_context:
+                messages.append(SystemMessage(
+                    content=f"Contexte : {rag_context}"
+                ))
+            
+            if context:
+                for msg in context:
+                    if msg["role"] == "user":
+                        messages.append(HumanMessage(content=msg["content"]))
+                    elif msg["role"] == "assistant":
+                        messages.append(AIMessage(content=msg["content"]))
+            
+            messages.append(HumanMessage(content=message))
+            response = await self.llm.agenerate([messages])
+            return response.generations[0][0].text