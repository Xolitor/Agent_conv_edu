--- conflicted
+++ resolved
@@ -69,18 +69,6 @@
             ("system", "{context}"),
             MessagesPlaceholder(variable_name="history"),
             ("human", "{question}")
-<<<<<<< HEAD
-        ])
-        
-        #################### Chaine qui gère l'historique ####################
-        
-        # self.prompt = ChatPromptTemplate.from_messages([
-        #     ("system", "Vous êtes un assistant utile et concis qui retourne ses réponses en format Markdown. Répondez toujours avec un formatage clair, en utilisant des titres, des listes."),
-        #     MessagesPlaceholder(variable_name="history"),
-        #     ("human", "{question}")
-        # ]) 
-        
-=======
         ]) | self.llm
 
         self.rag_chain_with_history = RunnableWithMessageHistory(
@@ -96,8 +84,16 @@
             ("system", "Vous êtes un assistant utile et concis qui retourne ses réponses en format Markdown. Répondez toujours avec un formatage clair, en utilisant des titres, des listes."),
             MessagesPlaceholder(variable_name="history"),
             ("human", "{question}")
-        ]) 
->>>>>>> 5d090fab
+        ])
+        
+        #################### Chaine qui gère l'historique ####################
+        
+        # self.prompt = ChatPromptTemplate.from_messages([
+        #     ("system", "Vous êtes un assistant utile et concis qui retourne ses réponses en format Markdown. Répondez toujours avec un formatage clair, en utilisant des titres, des listes."),
+        #     MessagesPlaceholder(variable_name="history"),
+        #     ("human", "{question}")
+        # ]) 
+        
         self.chain = self.prompt | self.llm
         
         self.chain_with_history = RunnableWithMessageHistory(
@@ -106,9 +102,6 @@
             input_messages_key="question",
             history_messages_key="history"
         )
-<<<<<<< HEAD
-           
-=======
         
         #################### Chaine qui gère l'historique Agent (Teacher) ####################
 
@@ -128,7 +121,6 @@
     
     #################### Méthodes pour gérer l'historique, les sessions et les conversations ####################
     
->>>>>>> 5d090fab
     def _get_session_history(self, session_id: str) -> BaseChatMessageHistory:
         """Récupère ou crée l'historique pour une session donnée"""
         if session_id not in self.conversation_store:
