--- conflicted
+++ resolved
@@ -25,19 +25,6 @@
         raise HTTPException(status_code=500, detail=str(e))
 
 @router.post("/{teacher_id}/chat", response_model=ChatResponse)
-<<<<<<< HEAD
-async def chat_with_teacher(teacher_id: str, request: ChatRequest, mongo_service: MongoService = Depends()):
-    teacher = await mongo_service.teachers.find_one({"teacher_id": teacher_id})
-    if not teacher:
-        raise HTTPException(status_code=404, detail=f"Teacher with ID {teacher_id} not found.")
-    
-    response = await llm_service.generate_teacher_response(
-        teacher_id = teacher_id,
-        message=request.message,
-        session_id=request.session_id
-    )
-    return ChatResponse(response=response)
-=======
 async def chat_with_teacher(teacher_id: str, request: ChatRequest):
         try :
             response = await llm_service.generate_teacher_response(
@@ -49,5 +36,4 @@
         except Exception as e:
                 print(e)
                 raise HTTPException(status_code=500, detail=str(e))
-        
->>>>>>> 0cecad53
+        